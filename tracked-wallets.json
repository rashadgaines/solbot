--- conflicted
+++ resolved
@@ -1,18 +1,7 @@
 {
+    // Add your wallet addresses below. Example:
     "wallets": [
-<<<<<<< HEAD
-        "...",
-        "...",
-        "...",
-        "...",
-        "...",
-        "...",
-        "...",
-        "...",
-      
-=======
-        "..."
-        
->>>>>>> 0d404422
+        "YOUR_WALLET_ADDRESS_1",
+        "YOUR_WALLET_ADDRESS_2"
     ]
 } 
